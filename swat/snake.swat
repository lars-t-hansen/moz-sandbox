--- conflicted
+++ resolved
@@ -12,17 +12,12 @@
 ;;       this avoids certain fast-key snafus
 ;; TODO: as we go faster we should also grow more every time we eat
 ;; TODO: implement restart/reinit after crash
-<<<<<<< HEAD
 ;; TODO: different kinds of food
 ;; TODO: daleks mode
 ;; TODO: random wall portals (initially 5-wide then later 3-wide then maybe 1-wide)
 ;; TODO: focus - though seems to be ok on Linux :-/
 ;; TODO: print score (value of food eaten in relation to time taken? or just food?)
-=======
-;; TODO: focus
-;; TODO: print score (value of food eaten)
 ;; TODO: show X where we crash
->>>>>>> 2302456d
 
 (defmodule Snake
 
